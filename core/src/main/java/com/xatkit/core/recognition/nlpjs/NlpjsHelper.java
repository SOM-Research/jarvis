--- conflicted
+++ resolved
@@ -5,49 +5,26 @@
 import com.xatkit.intent.ContextParameter;
 import com.xatkit.intent.CustomEntityDefinition;
 import com.xatkit.intent.EntityDefinition;
+import com.xatkit.intent.EntityType;
 import com.xatkit.intent.IntentDefinition;
 
 public class NlpjsHelper {
 
     public static int getEntityCount(EntityDefinition entityType, IntentDefinition intentDefinition) {
         int count = 0;
-<<<<<<< HEAD
         for (ContextParameter parameter : intentDefinition.getParameters()) {
             if (entityType.getName().equals(parameter.getEntity().getReferredEntity().getName()))
                 count++;
-=======
-        for (Context context : outContexts) {
-            for (ContextParameter parameter : context.getParameters()) {
-                if (entityType.getName().equals(parameter.getEntity().getReferredEntity().getName())) {
-                    count++;
-                }
-            }
->>>>>>> 720e6c46
         }
         return count;
     }
 
     public static int getEntityTypeIndex(String textFragment, EntityDefinition entityType, IntentDefinition intentDefinition) {
         int suffix = 0;
-<<<<<<< HEAD
         for (ContextParameter parameter : intentDefinition.getParameters()) {
             if (entityType.getName().equals(parameter.getEntity().getReferredEntity().getName()))
                 suffix++;
             if (textFragment.equals(parameter.getTextFragment())) {
-                break;
-=======
-        boolean found = false;
-        for (Context context : outContexts) {
-            for (ContextParameter parameter : context.getParameters()) {
-                if (entityType.getName().equals(parameter.getEntity().getReferredEntity().getName())) {
-                    suffix++;
-                }
-                if (textFragment.equals(parameter.getTextFragment())) {
-                    found = true;
-                    break;
-                }
-            }
-            if (found) {
                 break;
             }
         }
@@ -55,127 +32,46 @@
     }
 
     // This method still needs some improvement in terms of redundant code and performance
-    public static Context getContextFromNlpEntity(String nlpjsEntityType, RecognizedIntent recognizedIntent, NlpjsEntityReferenceMapper nlpjsEntityReferenceMapper) {
-        String[] splitEntity = nlpjsEntityType.split("_");
-        // The suffixed types do not work with v4 of NLP.js. We need to wait for the update from the guys of NLP.js
-        if (splitEntity.length > 1 && isNumeric(splitEntity[splitEntity.length - 1])) {
-            int index = Integer.parseInt(splitEntity[splitEntity.length - 1]);
-            String baseEntityType = nlpjsEntityType.substring(0, nlpjsEntityType.lastIndexOf("_"));
-            int i = 0;
-            for (Context context : recognizedIntent.getDefinition().getOutContexts()) {
-                for (ContextParameter parameter : context.getParameters()) {
-                    if (parameter.getEntity().getReferredEntity() instanceof BaseEntityDefinition) {
-                        if (((BaseEntityDefinition) parameter.getEntity().getReferredEntity()).getEntityType().equals(EntityType.ANY)
-                                && nlpjsEntityType.equals(recognizedIntent.getDefinition().getName() + parameter.getName() + "Any")) {
-                            return context;
-                        }
-                        if (nlpjsEntityReferenceMapper.getReversedEntity(baseEntityType).stream().anyMatch(entityType -> entityType.equals(parameter.getEntity().getReferredEntity().getName())) &&
-                                (++i == index)) {
-                            return context;
-                        }
-                    } else if (parameter.getEntity().getReferredEntity() instanceof CustomEntityDefinition) {
-                        CustomEntityDefinition customEntityDefinition = (CustomEntityDefinition) parameter.getEntity().getReferredEntity();
-                        if (customEntityDefinition.getName().equals(baseEntityType) && (++i == index))
-                            return context;
-                    }
-                }
-            }
-        } else {
-            for (Context context : recognizedIntent.getDefinition().getOutContexts()) {
-                for (ContextParameter parameter : context.getParameters()) {
-                    if (parameter.getEntity().getReferredEntity() instanceof BaseEntityDefinition) {
-                        if (((BaseEntityDefinition) parameter.getEntity().getReferredEntity()).getEntityType().equals(EntityType.ANY)
-                                && nlpjsEntityType.equals(recognizedIntent.getDefinition().getName() + parameter.getName() + "Any")) {
-                            return context;
-                        }
-                        if (nlpjsEntityReferenceMapper.getReversedEntity(nlpjsEntityType).stream().anyMatch(entityType -> entityType.equals(parameter.getEntity().getReferredEntity().getName()))) {
-                            return context;
-                        }
-                    } else if (parameter.getEntity().getReferredEntity() instanceof CustomEntityDefinition) {
-                        CustomEntityDefinition customEntityDefinition = (CustomEntityDefinition) parameter.getEntity().getReferredEntity();
-                        if (customEntityDefinition.getName().equals(nlpjsEntityType))
-                            return context;
-
-                    }
-                }
->>>>>>> 720e6c46
-            }
-        }
-        return suffix;
-    }
-
-    // This method still needs some improvement in terms of redundant code and performance
-<<<<<<< HEAD
     public static ContextParameter getContextParameterFromNlpEntity(String nlpjsEntityType, IntentDefinition intentDefinition,
                                                                     NlpjsEntityReferenceMapper nlpjsEntityReferenceMapper) {
-=======
-    public static ContextParameter getContextParameterFromNlpEntity(String nlpjsEntityType, RecognizedIntent recognizedIntent, NlpjsEntityReferenceMapper nlpjsEntityReferenceMapper) {
->>>>>>> 720e6c46
         // The suffixed types do not work with v4 of NLP.js. We need to wait for the update from the guys of NLP.js
         String[] splitEntity = nlpjsEntityType.split("_");
         if (splitEntity.length > 1 && isNumeric(splitEntity[splitEntity.length - 1])) {
             int index = Integer.parseInt(splitEntity[splitEntity.length - 1]);
             String baseEntityType = nlpjsEntityType.substring(0, nlpjsEntityType.lastIndexOf("_"));
             int i = 0;
-<<<<<<< HEAD
             for (ContextParameter parameter : intentDefinition.getParameters()) {
                 if (parameter.getEntity().getReferredEntity() instanceof BaseEntityDefinition) {
+                    if (((BaseEntityDefinition) parameter.getEntity().getReferredEntity()).getEntityType().equals(EntityType.ANY)
+                            && nlpjsEntityType.equals(intentDefinition.getName() + parameter.getName() + "Any")) {
+                        return parameter;
+                    }
                     if (nlpjsEntityReferenceMapper.getReversedEntity(baseEntityType).stream().anyMatch(entityType -> entityType.equals(parameter.getEntity().getReferredEntity().getName())) &&
-                            (++i == index))
+                            (++i == index)) {
                         return parameter;
+                    }
                 } else if (parameter.getEntity().getReferredEntity() instanceof CustomEntityDefinition) {
                     CustomEntityDefinition customEntityDefinition = (CustomEntityDefinition) parameter.getEntity().getReferredEntity();
-                    if (customEntityDefinition.getName().equals(baseEntityType) && (++i == index))
+                    if (customEntityDefinition.getName().equals(baseEntityType) && (++i == index)) {
                         return parameter;
+                    }
                 }
             }
         } else {
             for (ContextParameter parameter : intentDefinition.getParameters()) {
                 if (parameter.getEntity().getReferredEntity() instanceof BaseEntityDefinition) {
-                    if (nlpjsEntityReferenceMapper.getReversedEntity(nlpjsEntityType).stream().anyMatch(entityType -> entityType.equals(parameter.getEntity().getReferredEntity().getName())))
+                    if (((BaseEntityDefinition) parameter.getEntity().getReferredEntity()).getEntityType().equals(EntityType.ANY)
+                            && nlpjsEntityType.equals(intentDefinition.getName() + parameter.getName() + "Any")) {
                         return parameter;
+                    }
+                    if (nlpjsEntityReferenceMapper.getReversedEntity(nlpjsEntityType).stream().anyMatch(entityType -> entityType.equals(parameter.getEntity().getReferredEntity().getName()))) {
+                        return parameter;
+                    }
                 } else if (parameter.getEntity().getReferredEntity() instanceof CustomEntityDefinition) {
                     CustomEntityDefinition customEntityDefinition = (CustomEntityDefinition) parameter.getEntity().getReferredEntity();
-                    if (customEntityDefinition.getName().equals(nlpjsEntityType))
+                    if (customEntityDefinition.getName().equals(nlpjsEntityType)) {
                         return parameter;
-=======
-            for (Context context : recognizedIntent.getDefinition().getOutContexts()) {
-                for (ContextParameter parameter : context.getParameters()) {
-                    if (parameter.getEntity().getReferredEntity() instanceof BaseEntityDefinition) {
-                        if (((BaseEntityDefinition) parameter.getEntity().getReferredEntity()).getEntityType().equals(EntityType.ANY)
-                                && nlpjsEntityType.equals(recognizedIntent.getDefinition().getName() + parameter.getName() + "Any")) {
-                            return parameter;
-                        }
-                        if (nlpjsEntityReferenceMapper.getReversedEntity(baseEntityType).stream().anyMatch(entityType -> entityType.equals(parameter.getEntity().getReferredEntity().getName())) &&
-                                (++i == index)) {
-                            return parameter;
-                        }
-                    } else if (parameter.getEntity().getReferredEntity() instanceof CustomEntityDefinition) {
-                        CustomEntityDefinition customEntityDefinition = (CustomEntityDefinition) parameter.getEntity().getReferredEntity();
-                        if (customEntityDefinition.getName().equals(baseEntityType) && (++i == index)) {
-                            return parameter;
-                        }
                     }
-                }
-            }
-        } else {
-            for (Context context : recognizedIntent.getDefinition().getOutContexts()) {
-                for (ContextParameter parameter : context.getParameters()) {
-                    if (parameter.getEntity().getReferredEntity() instanceof BaseEntityDefinition) {
-                        if (((BaseEntityDefinition) parameter.getEntity().getReferredEntity()).getEntityType().equals(EntityType.ANY)
-                                && nlpjsEntityType.equals(recognizedIntent.getDefinition().getName() + parameter.getName() + "Any")) {
-                            return parameter;
-                        }
-                        if (nlpjsEntityReferenceMapper.getReversedEntity(nlpjsEntityType).stream().anyMatch(entityType -> entityType.equals(parameter.getEntity().getReferredEntity().getName()))) {
-                            return parameter;
-                        }
-                    } else if (parameter.getEntity().getReferredEntity() instanceof CustomEntityDefinition) {
-                        CustomEntityDefinition customEntityDefinition = (CustomEntityDefinition) parameter.getEntity().getReferredEntity();
-                        if (customEntityDefinition.getName().equals(nlpjsEntityType)) {
-                            return parameter;
-                        }
-                    }
->>>>>>> 720e6c46
                 }
             }
         }
