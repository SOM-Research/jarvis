package com.xatkit.core.recognition.nlpjs;

import com.xatkit.core.EventDefinitionRegistry;
import com.xatkit.core.recognition.AbstractIntentRecognitionProvider;
import com.xatkit.core.recognition.IntentRecognitionProviderException;
import com.xatkit.core.recognition.RecognitionMonitor;
import com.xatkit.core.recognition.nlpjs.mapper.NlpjsEntityMapper;
import com.xatkit.core.recognition.nlpjs.mapper.NlpjsEntityReferenceMapper;
import com.xatkit.core.recognition.nlpjs.mapper.NlpjsIntentMapper;
import com.xatkit.core.recognition.nlpjs.mapper.NlpjsRecognitionResultMapper;
import com.xatkit.core.recognition.nlpjs.model.Agent;
import com.xatkit.core.recognition.nlpjs.model.AgentConfig;
import com.xatkit.core.recognition.nlpjs.model.AgentStatus;
import com.xatkit.core.recognition.nlpjs.model.Classification;
import com.xatkit.core.recognition.nlpjs.model.Entity;
import com.xatkit.core.recognition.nlpjs.model.Intent;
import com.xatkit.core.recognition.nlpjs.model.RecognitionResult;
import com.xatkit.core.recognition.nlpjs.model.TrainingData;
import com.xatkit.core.recognition.nlpjs.model.UserMessage;
import com.xatkit.execution.ExecutionFactory;
import com.xatkit.execution.StateContext;
import com.xatkit.intent.BaseEntityDefinition;
import com.xatkit.intent.CompositeEntityDefinition;
import com.xatkit.intent.CustomEntityDefinition;
import com.xatkit.intent.EntityDefinition;
import com.xatkit.intent.IntentDefinition;
import com.xatkit.intent.IntentFactory;
import com.xatkit.intent.RecognizedIntent;
import fr.inria.atlanmod.commons.log.Log;
import lombok.NonNull;
import org.apache.commons.configuration2.Configuration;

import javax.annotation.Nullable;
import java.io.IOException;
import java.text.MessageFormat;
import java.util.ArrayList;
import java.util.HashMap;
import java.util.List;
import java.util.Map;

import static fr.inria.atlanmod.commons.Preconditions.checkArgument;
import static fr.inria.atlanmod.commons.Preconditions.checkNotNull;
import static java.util.Objects.nonNull;

public class NlpjsIntentRecognitionProvider extends AbstractIntentRecognitionProvider {


    private NlpjsConfiguration configuration;

    private NlpjsIntentMapper nlpjsIntentMapper;

    private NlpjsEntityMapper nlpjsEntityMapper;

    private NlpjsEntityReferenceMapper nlpjsEntityReferenceMapper;

    private NlpjsRecognitionResultMapper nlpjsRecognitionResultMapper;

    private NlpjsService nlpjsService;

    private String agentId;

    private String nlpjsServer;

    private Map<String, Intent> intentsToRegister;

    private Map<String, Entity> entitiesToRegister;


    /**
     * The {@link RecognitionMonitor} used to track intent matching information.
     */
    @Nullable
    private RecognitionMonitor recognitionMonitor;


    public NlpjsIntentRecognitionProvider(@NonNull EventDefinitionRegistry eventRegistry, @NonNull Configuration configuration,
                                          @Nullable RecognitionMonitor recognitionMonitor) {
        Log.info("Starting NLP.js Client");
        this.configuration = new NlpjsConfiguration(configuration);
        this.agentId = this.configuration.getAgentId();
        this.nlpjsServer = this.configuration.getNlpjsServer();
        this.nlpjsEntityReferenceMapper = new NlpjsEntityReferenceMapper();
        this.nlpjsIntentMapper = new NlpjsIntentMapper(this.configuration, nlpjsEntityReferenceMapper);
        this.nlpjsRecognitionResultMapper = new NlpjsRecognitionResultMapper(this.configuration, eventRegistry, nlpjsEntityReferenceMapper);
        this.nlpjsService = new NlpjsService(this.nlpjsServer);
        this.nlpjsEntityMapper = new NlpjsEntityMapper();
        this.recognitionMonitor = recognitionMonitor;
        this.intentsToRegister = new HashMap<>();
        this.entitiesToRegister = new HashMap<>();
    }

    @Override
    public void registerEntityDefinition(@NonNull EntityDefinition entityDefinition) throws IntentRecognitionProviderException {
        checkNotShutdown();
        if (entityDefinition instanceof BaseEntityDefinition) {
            BaseEntityDefinition baseEntityDefinition = (BaseEntityDefinition) entityDefinition;
            if (nlpjsEntityReferenceMapper.isSupported(baseEntityDefinition.getEntityType())) {
                throw new IntentRecognitionProviderException(MessageFormat.format("Cannot register the entity " +
                        "{0}. This type is not supported by NLP.js", entityDefinition));
            }
        } else if (entityDefinition instanceof CustomEntityDefinition) {
            Log.debug("Registering {0} {1}", CustomEntityDefinition.class.getSimpleName(), entityDefinition.getName());
            if (entityDefinition instanceof CompositeEntityDefinition) {
                throw new IntentRecognitionProviderException(MessageFormat.format("Cannot register the entity " +
                        "{0}. Composite entities are not supported by NLP.js", entityDefinition));
            } else {
                Entity entity = this.nlpjsEntityMapper.mapEntiyDefinition(entityDefinition);
                this.entitiesToRegister.put(entityDefinition.getName(), entity);
            }

        } else {
            throw new IntentRecognitionProviderException(MessageFormat.format("Cannot register the provided {0}, " +
                            "unsupported {1}", entityDefinition.getClass().getSimpleName(),
                    EntityDefinition.class.getSimpleName()));
        }
    }

    @Override
    public void registerIntentDefinition(@NonNull IntentDefinition intentDefinition) throws IntentRecognitionProviderException {
        checkNotShutdown();
        checkNotNull(intentDefinition.getName(), "Cannot register the %s with the provided name %s",
                IntentDefinition.class.getSimpleName(), intentDefinition.getName());
        if (this.intentsToRegister.containsKey(intentDefinition.getName())) {
            throw new IntentRecognitionProviderException(MessageFormat.format("Cannot register the intent {0}, the " +
                    "intent already exists", intentDefinition.getName()));
        }
        Log.debug("Registering NLP.js intent {0}", intentDefinition.getName());
        List<Entity> anyEntitiesCollector = new ArrayList<>();
        Intent intent = nlpjsIntentMapper.mapIntentDefinition(intentDefinition,anyEntitiesCollector);
        if (!anyEntitiesCollector.isEmpty()) {
            for (Entity entity: anyEntitiesCollector) {
                this.entitiesToRegister.put(entity.getEntityName(),entity);
            }
        }
        this.intentsToRegister.put(intentDefinition.getName(), intent);
    }

    @Override
    public void deleteEntityDefinition(@NonNull EntityDefinition entityDefinition) throws IntentRecognitionProviderException {
        throw new UnsupportedOperationException("Not implemented");
    }

    @Override
    public void deleteIntentDefinition(@NonNull IntentDefinition intentDefinition) throws IntentRecognitionProviderException {
        throw new UnsupportedOperationException("Not implemented");
    }

    @Override
    public void trainMLEngine() throws IntentRecognitionProviderException {
        checkNotShutdown();
        Log.info("Starting NLP.js agent training (this may take a few minutes)");
        TrainingData trainingData = TrainingData.newBuilder()
                .config(new AgentConfig(this.configuration.getLanguageCode(), this.configuration.isCleanAgentOnStartup()))
                .intents(new ArrayList<>(this.intentsToRegister.values()))
                .entities(new ArrayList<>(this.entitiesToRegister.values()))
                .build();
        try {
            boolean isDone = false;
            int attemptsLeft = 10;
            this.nlpjsService.trainAgent(agentId, trainingData);
            while (!isDone && attemptsLeft > 0) {
                Thread.sleep(2000);
                Agent agent = this.nlpjsService.getAgentInfo(this.agentId);
                if (agent.getStatus().equals(AgentStatus.READY)) {
                    isDone = true;
                } else {
                    attemptsLeft--;
                }
            }
            if (isDone) {
                Log.info("NLP.js agent trained.");
            } else {
                throw new IntentRecognitionProviderException("Failed to train the NLP.js agent");
            }
        } catch (IOException | InterruptedException e) {
            throw new IntentRecognitionProviderException("An error occurred during the NLP agent training: ", e);
        }
    }

    @Override
    public StateContext createContext(@NonNull String sessionId) throws IntentRecognitionProviderException {
        StateContext stateContext = ExecutionFactory.eINSTANCE.createStateContext();
        stateContext.setContextId(sessionId);
        return stateContext;
    }

    @Override
    public void shutdown() throws IntentRecognitionProviderException {
        checkNotShutdown();
        if (nonNull(this.recognitionMonitor)) {
            this.recognitionMonitor.shutdown();
        }
    }

    @Override
    public boolean isShutdown() {
        return nlpjsService.isShutdown();
    }

    @Override
    protected RecognizedIntent getIntentInternal(@NonNull String input, @NonNull StateContext context) throws IntentRecognitionProviderException {
        checkNotShutdown();
        checkArgument(!input.isEmpty(), "Cannot retrieve the intent from empty string");
        try {
            UserMessage userMessage = new UserMessage(input);
            RecognitionResult recognitionResult = this.nlpjsService.getIntent(agentId, userMessage);
            List<Classification> classifications = recognitionResult.getClassifications();
            if (!classifications.isEmpty() && classifications.get(0).getIntent().equals("None")) {
                RecognizedIntent recognizedIntent = IntentFactory.eINSTANCE.createRecognizedIntent();
                recognizedIntent.setDefinition(DEFAULT_FALLBACK_INTENT);
                recognizedIntent.setRecognitionConfidence(recognitionResult.getScore());
                recognizedIntent.setMatchedInput(recognitionResult.getUtterance());
                return recognizedIntent;
            }
            List<RecognizedIntent> recognizedIntents = nlpjsRecognitionResultMapper.mapRecognitionResult(recognitionResult);
            RecognizedIntent recognizedIntent = getBestCandidate(recognizedIntents, context);
<<<<<<< HEAD
            recognizedIntent.getValues().addAll(nlpjsRecognitionResultMapper.mapParamterValues(recognizedIntent,
                    recognitionResult.getEntities()));
=======
            recognizedIntent.getOutContextInstances().addAll(nlpjsRecognitionResultMapper.mapParameterValues(recognizedIntent, recognitionResult.getEntities()));
            if (nonNull(recognitionMonitor)) {
                recognitionMonitor.logRecognizedIntent(context, recognizedIntent);
            }
>>>>>>> 720e6c46
            return recognizedIntent;

        } catch (IOException e) {
            throw new IntentRecognitionProviderException(e);
        }
    }

    @Nullable
    @Override
    public RecognitionMonitor getRecognitionMonitor() {
        return this.recognitionMonitor;
    }

    private void checkNotShutdown() throws IntentRecognitionProviderException {
        if (this.isShutdown()) {
            throw new IntentRecognitionProviderException("Cannot perform the operation, the NLP API is " +
                    "shutdown");
        }
    }
}<|MERGE_RESOLUTION|>--- conflicted
+++ resolved
@@ -214,15 +214,11 @@
             }
             List<RecognizedIntent> recognizedIntents = nlpjsRecognitionResultMapper.mapRecognitionResult(recognitionResult);
             RecognizedIntent recognizedIntent = getBestCandidate(recognizedIntents, context);
-<<<<<<< HEAD
-            recognizedIntent.getValues().addAll(nlpjsRecognitionResultMapper.mapParamterValues(recognizedIntent,
+            recognizedIntent.getValues().addAll(nlpjsRecognitionResultMapper.mapParameterValues(recognizedIntent,
                     recognitionResult.getEntities()));
-=======
-            recognizedIntent.getOutContextInstances().addAll(nlpjsRecognitionResultMapper.mapParameterValues(recognizedIntent, recognitionResult.getEntities()));
             if (nonNull(recognitionMonitor)) {
                 recognitionMonitor.logRecognizedIntent(context, recognizedIntent);
             }
->>>>>>> 720e6c46
             return recognizedIntent;
 
         } catch (IOException e) {
