package com.xatkit.core.recognition;

<<<<<<< HEAD
import com.google.gson.JsonArray;
import com.google.gson.JsonObject;
import com.google.gson.JsonPrimitive;
import com.xatkit.core.server.HttpMethod;
import com.xatkit.core.server.HttpUtils;
import com.xatkit.core.server.RestHandlerException;
import com.xatkit.core.server.RestHandlerFactory;
import com.xatkit.core.server.XatkitServer;
import com.xatkit.execution.StateContext;
=======
import com.xatkit.core.session.XatkitSession;
>>>>>>> d8e698f5
import com.xatkit.intent.RecognizedIntent;

public interface RecognitionMonitor {
    
    /**
     * Logs the recognition information from the provided {@code recognizedIntent} and {@code session}.
     *
     * @param context          the {@link StateContext} from which the {@link RecognizedIntent} has been created
     * @param recognizedIntent the {@link RecognizedIntent} to log
     */
<<<<<<< HEAD
    public void logRecognizedIntent(StateContext context, RecognizedIntent recognizedIntent) {
        Long ts = System.currentTimeMillis();
        Map<Long, IntentRecord> contextMap = records.get(context.getContextId());
        if (isNull(contextMap)) {
            contextMap = new TreeMap<>();
        }
        contextMap.put(ts, new IntentRecord(recognizedIntent));
        records.put(context.getContextId(), contextMap);
        db.commit();
    }

=======
    void logRecognizedIntent(XatkitSession session, RecognizedIntent intent);
>>>>>>> d8e698f5

    /**
     * If MAPDB: Commit the pending operations on the database and closes the connection. 
     * If INFLUXDB: Closes connection to database. Changes should be commited, but check influxDB doc in case some actions need to be performed!
     */
	void shutdown();
}<|MERGE_RESOLUTION|>--- conflicted
+++ resolved
@@ -1,47 +1,20 @@
 package com.xatkit.core.recognition;
 
-<<<<<<< HEAD
-import com.google.gson.JsonArray;
-import com.google.gson.JsonObject;
-import com.google.gson.JsonPrimitive;
-import com.xatkit.core.server.HttpMethod;
-import com.xatkit.core.server.HttpUtils;
-import com.xatkit.core.server.RestHandlerException;
-import com.xatkit.core.server.RestHandlerFactory;
-import com.xatkit.core.server.XatkitServer;
 import com.xatkit.execution.StateContext;
-=======
-import com.xatkit.core.session.XatkitSession;
->>>>>>> d8e698f5
 import com.xatkit.intent.RecognizedIntent;
 
 public interface RecognitionMonitor {
-    
+
     /**
      * Logs the recognition information from the provided {@code recognizedIntent} and {@code session}.
      *
-     * @param context          the {@link StateContext} from which the {@link RecognizedIntent} has been created
-     * @param recognizedIntent the {@link RecognizedIntent} to log
+     * @param context the {@link StateContext} from which the {@link RecognizedIntent} has been created
+     * @param intent  the {@link RecognizedIntent} to log
      */
-<<<<<<< HEAD
-    public void logRecognizedIntent(StateContext context, RecognizedIntent recognizedIntent) {
-        Long ts = System.currentTimeMillis();
-        Map<Long, IntentRecord> contextMap = records.get(context.getContextId());
-        if (isNull(contextMap)) {
-            contextMap = new TreeMap<>();
-        }
-        contextMap.put(ts, new IntentRecord(recognizedIntent));
-        records.put(context.getContextId(), contextMap);
-        db.commit();
-    }
-
-=======
-    void logRecognizedIntent(XatkitSession session, RecognizedIntent intent);
->>>>>>> d8e698f5
+    void logRecognizedIntent(StateContext context, RecognizedIntent intent);
 
     /**
-     * If MAPDB: Commit the pending operations on the database and closes the connection. 
-     * If INFLUXDB: Closes connection to database. Changes should be commited, but check influxDB doc in case some actions need to be performed!
+     * Closes the connection to the database.
      */
-	void shutdown();
+    void shutdown();
 }